use std::collections::{HashMap, VecDeque};

use crate::{
    hir::{
        ArithmeticOp, BinaryLogicalOp, ComparisonOp, GeneratorProperties, HirFunction, HirNode,
        HirNodeValue, UnaryLogicalOp,
    },
    id::{FunctionID, RegisterID, TypeID, VariableID},
    provenance::SourceRange,
    runtime::RuntimeFunction,
    typecheck::{CollectionType, ExpressionType, PrimitiveType, StaticDeclaration},
};

mod generator_local_storage;

#[derive(Debug)]
pub struct LinearFunction {
    pub id: FunctionID,
    pub params: Vec<PhysicalType>,
    pub returns: Option<PhysicalType>,
    pub body: Vec<LinearNode>,
}

pub fn linearize_function(
    declarations: &HashMap<TypeID, DeclaredTypeLayout>,
    function: HirFunction,
) -> LinearFunction {
    let HirNodeValue::Sequence(block) = function.body.value else {
        unreachable!()
    };
    let mut initial_offset = POINTER_SIZE;
    let mut body = linearize_nodes(
        declarations,
        &mut HashMap::new(),
        &mut initial_offset,
        block.into(),
    );
    if let Some(GeneratorProperties {
        generator_var_id,
        param_var_id,
        ..
    }) = function.generator
    {
        generator_local_storage::generator_local_storage(
            generator_var_id,
            param_var_id,
            declarations,
            &mut body[..],
        );
    }

    LinearFunction {
        id: function.id,
        body,
        params: function
            .params
            .iter()
            .map(|p| expr_ty_to_physical(p))
            .collect(),
        returns: match &function.body.ty {
            ExpressionType::Void | ExpressionType::Unreachable => None,
            return_ty => Some(expr_ty_to_physical(return_ty)),
        },
    }
}

#[derive(Clone, Debug)]
pub struct LinearNode {
    pub value: LinearNodeValue,
    pub provenance: Option<SourceRange>,
}

impl LinearNode {
    pub fn new(value: LinearNodeValue) -> LinearNode {
        LinearNode {
            value,
            provenance: None,
        }
    }

    fn if_node(
        cond: LinearNode,
        if_block: Vec<LinearNode>,
        else_block: Option<Vec<LinearNode>>,
        provenance: Option<SourceRange>,
    ) -> LinearNode {
        LinearNode {
            value: LinearNodeValue::If(Box::new(cond), if_block, else_block),
            provenance,
        }
    }

    fn ptr_arithmetic(op: ArithmeticOp, lhs: LinearNode, rhs: LinearNode) -> LinearNode {
        LinearNode {
            value: LinearNodeValue::Arithmetic(
                op,
                PhysicalPrimitive::PointerSize,
                Box::new(lhs),
                Box::new(rhs),
            ),
            provenance: None,
        }
    }

    fn ptr_comparison(op: ComparisonOp, lhs: LinearNode, rhs: LinearNode) -> LinearNode {
        LinearNode {
            value: LinearNodeValue::Comparison(
                op,
                PhysicalPrimitive::PointerSize,
                Box::new(lhs),
                Box::new(rhs),
            ),
            provenance: None,
        }
    }

    fn size(size: usize) -> LinearNode {
        LinearNode {
            value: LinearNodeValue::Size(size),
            provenance: None,
        }
    }

    fn heap_alloc_const(size: usize) -> LinearNode {
        LinearNode {
            value: LinearNodeValue::HeapAlloc(Box::new(LinearNode::size(size))),
            provenance: None,
        }
    }

    fn heap_alloc_var(size: LinearNode) -> LinearNode {
        LinearNode {
            value: LinearNodeValue::HeapAlloc(Box::new(size)),
            provenance: None,
        }
    }

    fn write_register(id: RegisterID, value: LinearNode) -> LinearNode {
        LinearNode {
            value: LinearNodeValue::WriteRegister(id, Box::new(value)),
            provenance: None,
        }
    }

    fn read_register(id: RegisterID) -> LinearNode {
        LinearNode {
            value: LinearNodeValue::ReadRegister(id),
            provenance: None,
        }
    }

    fn kill_register(id: RegisterID) -> LinearNode {
        LinearNode {
            value: LinearNodeValue::KillRegister(id),
            provenance: None,
        }
    }

    fn read_memory(location: LinearNode, offset: usize, ty: PhysicalType) -> LinearNode {
        LinearNode {
            value: LinearNodeValue::ReadMemory {
                location: Box::new(location),
                offset,
                ty,
            },
            provenance: None,
        }
    }

    fn write_memory(
        location: LinearNode,
        offset: usize,
        ty: PhysicalType,
        value: LinearNode,
    ) -> LinearNode {
        LinearNode {
            value: LinearNodeValue::WriteMemory {
                location: Box::new(location),
                offset,
                ty,
                value: Box::new(value),
            },
            provenance: None,
        }
    }

    fn abort() -> LinearNode {
        LinearNode {
            value: LinearNodeValue::Abort,
            provenance: None,
        }
    }

    #[allow(dead_code)]
    fn debug(inner: LinearNode) -> LinearNode {
        LinearNode {
            value: LinearNodeValue::Debug(Box::new(inner)),
            provenance: None,
        }
    }

    fn bool_value(val: bool) -> LinearNode {
        LinearNode {
            value: LinearNodeValue::Byte(if val { 1 } else { 0 }),
            provenance: None,
        }
    }
}

// TODO: split up between 'statement' and 'expression' to reduce need for boxing?
#[derive(Clone, Debug)]
pub enum LinearNodeValue {
    /// Returns the heap pointer
    HeapAlloc(Box<LinearNode>),
    /// Each parameter may only appear once in a given method body
    Parameter(usize),
    // TODO: do the variables obsolete the registers?
    VariableInit(VariableID, PhysicalType),
    VariableDestroy(VariableID),
    VariableLocation(VariableID),
    ReadMemory {
        location: Box<LinearNode>,
        offset: usize,
        ty: PhysicalType,
    },
    WriteMemory {
        location: Box<LinearNode>,
        offset: usize,
        ty: PhysicalType,
        value: Box<LinearNode>,
    },

    // TODO: just full stack machine? OR split tuple instruction
    TopOfStack,
    Discard,

    // Control flow
    Call(Box<LinearNode>, Vec<LinearNode>),
    RuntimeCall(LinearRuntimeFunction, Vec<LinearNode>),
    Return(Option<Box<LinearNode>>),
    If(Box<LinearNode>, Vec<LinearNode>, Option<Vec<LinearNode>>),
    // TODO: labelled breaks?
    Break,
    Loop(Vec<LinearNode>),
    // TODO: stack unwind?
    Abort,
    Goto(Box<LinearNode>),
    GotoLabel(usize),

    Sequence(Vec<LinearNode>),
    WriteRegister(RegisterID, Box<LinearNode>),
    ReadRegister(RegisterID),
    // TODO: automatically?
    KillRegister(RegisterID),

    Arithmetic(
        ArithmeticOp,
        PhysicalPrimitive,
        Box<LinearNode>,
        Box<LinearNode>,
    ),
    Comparison(
        ComparisonOp,
        PhysicalPrimitive,
        Box<LinearNode>,
        Box<LinearNode>,
    ),
    BinaryLogical(BinaryLogicalOp, Box<LinearNode>, Box<LinearNode>),
    UnaryLogical(UnaryLogicalOp, Box<LinearNode>),
    Cast {
        value: Box<LinearNode>,
        from: PhysicalPrimitive,
        to: PhysicalPrimitive,
    },
    Size(usize),
    Int(i64),
    Float(f64),
    CharLiteral(char),
    Byte(u8),
    FunctionID(FunctionID),
    // TODO: reference to constant section, or lower levels factor that out?
    ConstantData(Vec<u8>),

    // Probably not keeping this around forever
    #[allow(dead_code)]
    Debug(Box<LinearNode>),
}

// TODO: distinguish from src/runtime
#[derive(Clone, Debug, Hash, PartialEq, Eq)]
pub enum LinearRuntimeFunction {
    StringConcat,
    Memcpy,
}

impl LinearNode {
    fn visit_mut(&mut self, mut callback: impl FnMut(&mut LinearNode)) {
        self.visit_mut_recursive(&mut callback);
    }

    fn visit_mut_recursive(&mut self, callback: &mut impl FnMut(&mut LinearNode)) {
        callback(self);
        self.children_mut(|child| child.visit_mut_recursive(callback));
    }

    fn children_mut(&mut self, mut callback: impl FnMut(&mut LinearNode)) {
        match &mut self.value {
            LinearNodeValue::HeapAlloc(child)
            | LinearNodeValue::Debug(child)
            | LinearNodeValue::ReadMemory {
                location: child, ..
            }
            | LinearNodeValue::WriteRegister(_, child)
            | LinearNodeValue::Goto(child)
            | LinearNodeValue::UnaryLogical(_, child)
            | LinearNodeValue::Cast { value: child, .. }
            | LinearNodeValue::Return(Some(child)) => callback(child),
            LinearNodeValue::WriteMemory {
                location: a,
                value: b,
                ..
            }
            | LinearNodeValue::Arithmetic(_, _, a, b)
            | LinearNodeValue::Comparison(_, _, a, b)
            | LinearNodeValue::BinaryLogical(_, a, b) => {
                callback(a);
                callback(b);
            }
            LinearNodeValue::Call(func, args) => {
                callback(func);
                args.iter_mut().for_each(callback);
            }
            LinearNodeValue::If(cond, if_block, else_block) => {
                callback(cond);
                for node in if_block.iter_mut() {
                    callback(node);
                }
                if let Some(else_block) = else_block {
                    else_block.iter_mut().for_each(callback);
                }
            }
            LinearNodeValue::RuntimeCall(_, children)
            | LinearNodeValue::Loop(children)
            | LinearNodeValue::Sequence(children) => {
                children.iter_mut().for_each(callback);
            }
            LinearNodeValue::Size(_)
            | LinearNodeValue::Int(_)
            | LinearNodeValue::Float(_)
            | LinearNodeValue::CharLiteral(_)
            | LinearNodeValue::Byte(_)
            | LinearNodeValue::FunctionID(_)
            | LinearNodeValue::Parameter(_)
            | LinearNodeValue::VariableInit(_, _)
            | LinearNodeValue::VariableDestroy(_)
            | LinearNodeValue::VariableLocation(_)
            | LinearNodeValue::TopOfStack
            | LinearNodeValue::Discard
            | LinearNodeValue::Break
            | LinearNodeValue::GotoLabel(_)
            | LinearNodeValue::Abort
            | LinearNodeValue::ReadRegister(_)
            | LinearNodeValue::KillRegister(_)
            | LinearNodeValue::Return(None)
            | LinearNodeValue::ConstantData(_) => {}
        }
    }
}

// TODO: produce a more CFG shaped result?

pub fn linearize_nodes(
    declarations: &HashMap<TypeID, DeclaredTypeLayout>,
    stack_entries: &mut HashMap<VariableID, usize>,
    stack_offset: &mut usize,
    mut nodes: VecDeque<HirNode>,
) -> Vec<LinearNode> {
    let mut values = Vec::new();

    while let Some(node) = nodes.pop_front() {
        match node.value {
            HirNodeValue::Sequence(inner_nodes) => {
                nodes.reserve(inner_nodes.len());
                for node in inner_nodes.into_iter().rev() {
                    nodes.push_front(node);
                }
            }
            HirNodeValue::Declaration(id) => {
                let ty = expr_ty_to_physical(&node.ty);
                values.push(LinearNode::new(LinearNodeValue::VariableInit(id, ty)));
            }
            HirNodeValue::Parameter(idx, id) => {
                let ty = expr_ty_to_physical(&node.ty);
                values.push(LinearNode::new(LinearNodeValue::VariableInit(id, ty)));

                let ty = expr_ty_to_physical(&node.ty);

                values.push(LinearNode::write_memory(
                    LinearNode::new(LinearNodeValue::VariableLocation(id)),
                    0,
                    ty,
                    LinearNode::new(LinearNodeValue::Parameter(idx)),
                ));
            }
            HirNodeValue::Assignment(lhs, rhs) => {
                let ty = expr_ty_to_physical(&lhs.ty);
                let (location, offset) =
                    lower_lvalue(declarations, stack_entries, stack_offset, *lhs);
                let rhs = lower_expression(declarations, stack_entries, stack_offset, *rhs);
                values.push(LinearNode {
                    value: LinearNodeValue::WriteMemory {
                        location: Box::new(location),
                        offset,
                        value: Box::new(rhs),
                        ty,
                    },
                    provenance: node.provenance,
                });
            }

            HirNodeValue::Return(expr) => {
                let expr = expr.map(|expr| {
                    Box::new(lower_expression(
                        declarations,
                        stack_entries,
                        stack_offset,
                        *expr,
                    ))
                });
                values.push(LinearNode {
                    value: LinearNodeValue::Return(expr),
                    provenance: node.provenance,
                });
            }
            // TODO: should If be an expression in linear IR?
            HirNodeValue::If(cond, if_block, else_block) => {
                let cond = lower_expression(declarations, stack_entries, stack_offset, *cond);
                let HirNodeValue::Sequence(if_block) = if_block.value else {
                    unreachable!()
                };
                let if_block =
                    linearize_nodes(declarations, stack_entries, stack_offset, if_block.into());
                let else_block = else_block.map(|else_block| {
                    let HirNodeValue::Sequence(else_block) = else_block.value else {
                        unreachable!()
                    };
                    linearize_nodes(declarations, stack_entries, stack_offset, else_block.into())
                });
                values.push(LinearNode::if_node(
                    cond,
                    if_block,
                    else_block,
                    node.provenance,
                ));
            }
            HirNodeValue::While(cond, block) => {
                let cond = lower_expression(declarations, stack_entries, stack_offset, *cond);
                let mut vec_deque = VecDeque::new();
                vec_deque.push_back(*block);
                let block = linearize_nodes(declarations, stack_entries, stack_offset, vec_deque);
                values.push(LinearNode {
                    value: LinearNodeValue::Loop(vec![LinearNode::if_node(
                        cond,
                        block,
                        Some(vec![LinearNode::new(LinearNodeValue::Break)]),
                        None,
                    )]),
                    provenance: node.provenance,
                })
            }
            HirNodeValue::Loop(body) => {
                let provenance = body.provenance.clone();
                let mut vec_deque = VecDeque::new();
                vec_deque.push_back(*body);
                let body = linearize_nodes(declarations, stack_entries, stack_offset, vec_deque);
                values.push(LinearNode {
                    value: LinearNodeValue::Loop(body),
                    provenance,
                });
            }

            // TODO: auto-returns?
            _ => {
                values.push(lower_expression(
                    declarations,
                    stack_entries,
                    stack_offset,
                    node,
                ));
            }
        }
    }

    values
}

fn lower_expression(
    declarations: &HashMap<TypeID, DeclaredTypeLayout>,
    stack_entries: &mut HashMap<VariableID, usize>,
    stack_offset: &mut usize,
    expression: HirNode,
) -> LinearNode {
    let HirNode {
        id: _,
        value,
        ty,
        provenance,
    } = expression;
    let value = match value {
        HirNodeValue::Int(x) => LinearNodeValue::Int(x),
        HirNodeValue::PointerSize(x) => LinearNodeValue::Size(x),
        HirNodeValue::Float(x) => LinearNodeValue::Float(x),
        HirNodeValue::Bool(x) => LinearNodeValue::Byte(if x { 1 } else { 0 }),
        HirNodeValue::Null => LinearNodeValue::Byte(0),
        HirNodeValue::CharLiteral(x) => LinearNodeValue::CharLiteral(x),
        HirNodeValue::StringLiteral(string) => {
            let bytes = string.as_bytes();
            LinearNodeValue::Sequence(vec![
                LinearNode::size(bytes.len()),
                LinearNode::new(LinearNodeValue::ConstantData(bytes.to_vec())),
            ])
        }

        HirNodeValue::Arithmetic(op, lhs, rhs) => {
            let ExpressionType::Primitive(ty) = rhs.ty else {
                unreachable!("binoperands must be primitive not {:?}", ty)
            };
            let ty = primitive_to_physical(ty);
            LinearNodeValue::Arithmetic(
                op,
                ty,
                Box::new(lower_expression(
                    declarations,
                    stack_entries,
                    stack_offset,
                    *lhs,
                )),
                Box::new(lower_expression(
                    declarations,
                    stack_entries,
                    stack_offset,
                    *rhs,
                )),
            )
        }
        HirNodeValue::Comparison(op, lhs, rhs) => {
            let ExpressionType::Primitive(ty) = rhs.ty else {
                unreachable!("binoperands must be primitive not {:?}", ty)
            };
            let ty = primitive_to_physical(ty);
            LinearNodeValue::Comparison(
                op,
                ty,
                Box::new(lower_expression(
                    declarations,
                    stack_entries,
                    stack_offset,
                    *lhs,
                )),
                Box::new(lower_expression(
                    declarations,
                    stack_entries,
                    stack_offset,
                    *rhs,
                )),
            )
        }
        HirNodeValue::BinaryLogical(op, lhs, rhs) => LinearNodeValue::BinaryLogical(
            op,
            Box::new(lower_expression(
                declarations,
                stack_entries,
                stack_offset,
                *lhs,
            )),
            Box::new(lower_expression(
                declarations,
                stack_entries,
                stack_offset,
                *rhs,
            )),
        ),
        HirNodeValue::UnaryLogical(op, child) => LinearNodeValue::UnaryLogical(
            op,
            Box::new(lower_expression(
                declarations,
                stack_entries,
                stack_offset,
                *child,
            )),
        ),
        HirNodeValue::VariableReference(id) => {
            let ty = expr_ty_to_physical(&ty);
            LinearNodeValue::ReadMemory {
                location: Box::new(LinearNode::new(LinearNodeValue::VariableLocation(
                    id.as_var(),
                ))),
                offset: 0,
                ty,
            }
        }
        HirNodeValue::Call(lhs, params) => {
            let params = params
                .into_iter()
                .map(|param| lower_expression(declarations, stack_entries, stack_offset, param))
                .collect();
            let lhs = if let HirNodeValue::VariableReference(fn_id) = lhs.value {
                LinearNode::new(LinearNodeValue::FunctionID(fn_id.as_fn()))
            } else {
                lower_expression(declarations, stack_entries, stack_offset, *lhs)
            };
            LinearNodeValue::Call(Box::new(lhs), params)
        }
        HirNodeValue::Access(lhs, rhs) => {
            if let Some(ty) = lhs.ty.id().and_then(|id| match &declarations[id].value {
                TypeLayoutValue::Union(ty) => Some(ty),
                _ => None,
            }) {
                let (variant_idx, variant_ty) = &ty[&rhs];
                let (location, offset) =
                    lower_lvalue(declarations, stack_entries, stack_offset, *lhs);
                LinearNodeValue::Sequence(vec![LinearNode::if_node(
                    LinearNode::ptr_comparison(
                        ComparisonOp::NotEquals,
                        LinearNode::size(*variant_idx),
                        LinearNode::read_memory(
                            location.clone(),
                            offset,
                            PhysicalType::Primitive(PhysicalPrimitive::PointerSize),
                        ),
                    ),
                    vec![LinearNode::bool_value(false)],
                    Some(vec![
                        LinearNode::read_memory(
                            location,
                            offset + UNION_TAG_SIZE,
                            variant_ty.clone(),
                        ),
                        LinearNode::bool_value(true),
                    ]),
                    None,
                )])
            } else if matches!(&lhs.ty, ExpressionType::Generator { .. }) {
                let (location, mut offset) =
                    lower_lvalue(declarations, stack_entries, stack_offset, *lhs);
                offset += match rhs.as_str() {
                    "function" => 0,
                    "resume_point" => POINTER_SIZE,
                    "stack_ptr" => POINTER_SIZE * 2,
                    rhs => unreachable!("illegal rhs: {}", rhs),
                };
                LinearNodeValue::ReadMemory {
                    location: Box::new(location),
                    offset,
                    ty: expr_ty_to_physical(&ty),
                }
            } else {
                let (location, offset) =
                    access_location(declarations, stack_entries, stack_offset, *lhs, rhs);
                LinearNodeValue::ReadMemory {
                    location: Box::new(location),
                    offset,
                    ty: expr_ty_to_physical(&ty),
                }
            }
        }
        HirNodeValue::NullableTraverse(lhs, rhs) => {
            let temp_id = VariableID::new();

            let PhysicalType::Nullable(ty) = expr_ty_to_physical(&lhs.ty) else {
                unreachable!();
            };
            let mut ty = *ty;

            let mut read_offset = NULL_TAG_SIZE;
            for name in rhs {
                let PhysicalType::Referenced(id) = ty else {
                    unreachable!()
                };
                let decl = &declarations[&id];
                let TypeLayoutValue::Structure(fields) = &decl.value else {
                    todo!()
                };
                let (field_offset, field_ty) = fields
                    .iter()
                    .find_map(|(field_name, offset, ty)| {
                        if field_name == &name {
                            Some((offset, ty))
                        } else {
                            None
                        }
                    })
                    .unwrap();
                read_offset += field_offset;
                ty = field_ty.clone();
            }

            // TODO: union RHS

            let lhs_ty = expr_ty_to_physical(&lhs.ty);

            LinearNodeValue::Sequence(vec![
                LinearNode::new(LinearNodeValue::VariableInit(temp_id, lhs_ty.clone())),
                LinearNode::write_memory(
                    LinearNode::new(LinearNodeValue::VariableLocation(temp_id)),
                    0,
                    lhs_ty,
                    lower_expression(declarations, stack_entries, stack_offset, *lhs),
                ),
                LinearNode::if_node(
                    LinearNode::read_memory(
                        LinearNode::new(LinearNodeValue::VariableLocation(temp_id)),
                        0,
                        PhysicalType::Primitive(PhysicalPrimitive::Byte),
                    ),
                    vec![
                        LinearNode::read_memory(
                            LinearNode::new(LinearNodeValue::VariableLocation(temp_id)),
                            read_offset,
                            ty,
                        ),
                        LinearNode::bool_value(true),
                    ],
                    Some(vec![LinearNode::bool_value(false)]),
                    provenance.clone(),
                ),
                LinearNode::new(LinearNodeValue::VariableDestroy(temp_id)),
            ])
        }
        HirNodeValue::ArrayIndex(arr, idx) => {
            let (location, offset) =
                array_index_location(declarations, stack_entries, stack_offset, *arr, *idx, &ty);
            LinearNodeValue::ReadMemory {
                location: Box::new(location),
                offset,
                ty: expr_ty_to_physical(&ty),
            }
        }

        HirNodeValue::If(_, _, _)
        | HirNodeValue::While(_, _)
        | HirNodeValue::Return(_)
        | HirNodeValue::Loop(_) => {
            unreachable!("all control flow must be removed from expressions in HIR")
        }

        HirNodeValue::Parameter(_, _) => todo!(),
        HirNodeValue::Declaration(_) => todo!(),
        HirNodeValue::Assignment(_, _) => todo!(),
        HirNodeValue::TakeUnique(inner) | HirNodeValue::TakeShared(inner) => {
            let (ptr, offset) = lower_lvalue(declarations, stack_entries, stack_offset, *inner);
            LinearNodeValue::Arithmetic(
                ArithmeticOp::Add,
                PhysicalPrimitive::PointerSize,
                Box::new(ptr),
                Box::new(LinearNode::size(offset)),
            )
        }
        HirNodeValue::Dereference(inner) => LinearNodeValue::ReadMemory {
            location: Box::new(lower_expression(
                declarations,
                stack_entries,
                stack_offset,
                *inner,
            )),
            offset: 0,
            ty: expr_ty_to_physical(&ty),
        },
        HirNodeValue::Sequence(_) => todo!(),
        HirNodeValue::StructLiteral(struct_id, mut values) => {
            let Some(DeclaredTypeLayout {
                value: TypeLayoutValue::Structure(layouts),
                ..
            }) = declarations.get(&struct_id)
            else {
                unreachable!()
            };
            // TODO: push this down a layer of abstraction
            LinearNodeValue::Sequence(
                layouts
                    .iter()
                    .rev()
                    .map(|(key, _, _)| values.remove(key).unwrap())
                    .map(|value| lower_expression(declarations, stack_entries, stack_offset, value))
                    .collect(),
            )
        }
        HirNodeValue::ArrayLiteral(values) => {
            let ExpressionType::Collection(CollectionType::Array(inner_ty)) = ty else {
                unreachable!()
            };
            let size = expression_type_size(declarations, &inner_ty);

            let length = values.len();

            let inner_ty = *inner_ty;
            let buffer_ptr = RegisterID::new();

            let mut instrs = vec![LinearNode::write_register(
                buffer_ptr,
                LinearNode::heap_alloc_const(size * values.len()),
            )];
            instrs.extend(values.into_iter().enumerate().map(|(idx, value)| {
                LinearNode::write_memory(
                    LinearNode::read_register(buffer_ptr),
                    size * idx,
                    expr_ty_to_physical(&inner_ty),
                    lower_expression(declarations, stack_entries, stack_offset, value),
                )
            }));
            // capacity
            instrs.push(LinearNode::size(length));
            // length
            instrs.push(LinearNode::size(length));
            instrs.push(LinearNode::read_register(buffer_ptr));
            instrs.push(LinearNode::kill_register(buffer_ptr));

            LinearNodeValue::Sequence(instrs)
        }
        HirNodeValue::ArrayLiteralLength(value, length) => {
            let ExpressionType::Collection(CollectionType::Array(inner_ty)) = ty else {
                unreachable!()
            };
            let size = expression_type_size(declarations, &inner_ty);
            let length = lower_expression(declarations, stack_entries, stack_offset, *length);
            let inner_ty = *inner_ty;

            let length_register = RegisterID::new();
            let buffer_register = RegisterID::new();
            let index_register = RegisterID::new();

            LinearNodeValue::Sequence(vec![
                LinearNode::write_register(length_register, length),
                LinearNode::write_register(
                    buffer_register,
                    LinearNode::heap_alloc_var(LinearNode::ptr_arithmetic(
                        ArithmeticOp::Multiply,
                        LinearNode::size(size),
                        LinearNode::read_register(length_register),
                    )),
                ),
                LinearNode::write_register(index_register, LinearNode::size(0)),
                LinearNode::new(LinearNodeValue::Loop(vec![LinearNode::if_node(
                    LinearNode::ptr_comparison(
                        ComparisonOp::EqualTo,
                        LinearNode::read_register(index_register),
                        LinearNode::read_register(length_register),
                    ),
                    vec![LinearNode::new(LinearNodeValue::Break)],
                    Some(vec![
                        // *(ptr + idx * size) = value
                        LinearNode::write_memory(
                            LinearNode::ptr_arithmetic(
                                ArithmeticOp::Add,
                                LinearNode::read_register(buffer_register),
                                LinearNode::ptr_arithmetic(
                                    ArithmeticOp::Add,
                                    LinearNode::size(size),
                                    LinearNode::read_register(index_register),
                                ),
                            ),
                            0,
                            expr_ty_to_physical(&inner_ty),
                            lower_expression(declarations, stack_entries, stack_offset, *value),
                        ),
                        LinearNode::write_register(
                            index_register,
                            LinearNode::ptr_arithmetic(
                                ArithmeticOp::Add,
                                LinearNode::read_register(index_register),
                                LinearNode::size(1),
                            ),
                        ),
                    ]),
                    None,
                )])),
                // Return values
                LinearNode::read_register(length_register),
                LinearNode::read_register(length_register),
                LinearNode::read_register(buffer_register),
                // Cleanup
                LinearNode::kill_register(length_register),
                LinearNode::kill_register(index_register),
                LinearNode::kill_register(buffer_register),
            ])
        }
        HirNodeValue::InterfaceAddress(table) => {
            let (table, offset) = lower_lvalue(declarations, stack_entries, stack_offset, *table);
            LinearNodeValue::ReadMemory {
                location: Box::new(table),
                offset,
                ty: PhysicalType::Primitive(PhysicalPrimitive::PointerSize),
            }
        }
        HirNodeValue::VtableCall(table, fn_id, params) => {
            let ExpressionType::InstanceOf(ty_id) = &table.ty else {
                unreachable!()
            };
            let Some(DeclaredTypeLayout {
                value: TypeLayoutValue::Interface(fields),
                ..
            }) = declarations.get(ty_id)
            else {
                unreachable!()
            };
            let (table, mut offset) =
                lower_lvalue(declarations, stack_entries, stack_offset, *table);
            offset += POINTER_SIZE;
            offset += fields
                .iter()
                .enumerate()
                .find_map(|(idx, id)| {
                    if *id == fn_id {
                        Some(idx * FUNCTION_ID_SIZE)
                    } else {
                        None
                    }
                })
                .unwrap();
            let params = params
                .into_iter()
                .map(|param| lower_expression(declarations, stack_entries, stack_offset, param))
                .collect();

            LinearNodeValue::Call(
                Box::new(LinearNode::new(LinearNodeValue::ReadMemory {
                    location: Box::new(table),
                    offset,
                    ty: PhysicalType::FunctionPointer,
                })),
                params,
            )
        }
        HirNodeValue::StructToInterface { value, vtable } => {
            let mut values = Vec::new();

            let ExpressionType::InstanceOf(ty_id) = &ty else {
                unreachable!()
            };
            let Some(DeclaredTypeLayout {
                value: TypeLayoutValue::Interface(fields),
                ..
            }) = declarations.get(ty_id)
            else {
                unreachable!()
            };
            for field in fields.iter().rev() {
                values.push(LinearNode::new(LinearNodeValue::FunctionID(vtable[field])));
            }

            let (pointer, offset) = lower_lvalue(declarations, stack_entries, stack_offset, *value);
            let pointer =
                LinearNode::ptr_arithmetic(ArithmeticOp::Add, pointer, LinearNode::size(offset));
            values.push(pointer);

            LinearNodeValue::Sequence(values)
        }
        HirNodeValue::NumericCast { value, from, to } => LinearNodeValue::Cast {
            value: Box::new(lower_expression(
                declarations,
                stack_entries,
                stack_offset,
                *value,
            )),
            from: primitive_to_physical(from),
            to: primitive_to_physical(to),
        },
        HirNodeValue::DictIndex(dict, idx) => {
            let (location, offset) = dict_index_location_or_abort(
                declarations,
                stack_entries,
                stack_offset,
                *dict,
                *idx,
            );
            LinearNodeValue::ReadMemory {
                location: Box::new(location),
                offset,
                ty: expr_ty_to_physical(&ty),
            }
        }
        HirNodeValue::DictLiteral(entries) => {
            let ExpressionType::Collection(CollectionType::Dict(key_ty, value_ty)) = ty else {
                unreachable!()
            };
            let key_ty = expr_ty_to_physical(&key_ty);
            let value_ty = expr_ty_to_physical(&value_ty);

            let key_size = key_ty.size(declarations);
            let value_size = value_ty.size(declarations);
            let entry_size = key_size + value_size;

            let length = entries.len();

            let buffer = RegisterID::new();

            let mut instrs = vec![LinearNode::write_register(
                buffer,
                LinearNode::heap_alloc_const(entry_size * length),
            )];
            let (keys, values): (Vec<_>, Vec<_>) = entries.into_iter().unzip();
            instrs.extend(keys.into_iter().enumerate().map(|(idx, value)| {
                LinearNode::write_memory(
                    LinearNode::read_register(buffer),
                    entry_size * idx,
                    key_ty.clone(),
                    lower_expression(declarations, stack_entries, stack_offset, value),
                )
            }));
            instrs.extend(values.into_iter().enumerate().map(|(idx, value)| {
                LinearNode::write_memory(
                    LinearNode::read_register(buffer),
                    entry_size * idx + key_size,
                    value_ty.clone(),
                    lower_expression(declarations, stack_entries, stack_offset, value),
                )
            }));
            instrs.extend([
                LinearNode::size(length),
                LinearNode::size(length),
                LinearNode::read_register(buffer),
                LinearNode::kill_register(buffer),
            ]);

            LinearNodeValue::Sequence(instrs)
        }
        HirNodeValue::UnionLiteral(ty, variant, value) => {
            let TypeLayoutValue::Union(ty) = &declarations[&ty].value else {
                unreachable!()
            };
            LinearNodeValue::Sequence(vec![
                lower_expression(declarations, stack_entries, stack_offset, *value),
                LinearNode::new(LinearNodeValue::Size(ty[&variant].0)),
            ])
        }
        HirNodeValue::NullCoalesce(lhs, rhs) => LinearNodeValue::If(
            Box::new(LinearNode::new(LinearNodeValue::UnaryLogical(
                UnaryLogicalOp::BooleanNot,
                Box::new(lower_expression(
                    declarations,
                    stack_entries,
                    stack_offset,
                    *lhs,
                )),
            ))),
            vec![lower_expression(
                declarations,
                stack_entries,
                stack_offset,
                *rhs,
            )],
            None,
        ),
        HirNodeValue::MakeNullable(value) => LinearNodeValue::Sequence(vec![
            lower_expression(declarations, stack_entries, stack_offset, *value),
            LinearNode::bool_value(true),
        ]),
        HirNodeValue::RuntimeCall(RuntimeFunction::ArrayLength, mut args) => {
            let HirNodeValue::TakeShared(arr) = args.remove(0).value else {
                unreachable!()
            };
            let (location, offset) = lower_lvalue(declarations, stack_entries, stack_offset, *arr);
            LinearNodeValue::ReadMemory {
                location: Box::new(location),
                offset: offset + POINTER_SIZE,
                ty: PhysicalType::Primitive(PhysicalPrimitive::PointerSize),
            }
        }
        HirNodeValue::RuntimeCall(RuntimeFunction::ArrayPush, mut args) => {
            let inserted = args.pop().unwrap();
            let HirNodeValue::TakeUnique(arr) = args.pop().unwrap().value else {
                unreachable!()
            };
            let ExpressionType::Collection(CollectionType::Array(array_inner_ty)) = &arr.ty else {
                unreachable!()
            };
            let array_inner_ty = expr_ty_to_physical(array_inner_ty);
            let (location, offset) = lower_lvalue(declarations, stack_entries, stack_offset, *arr);

            let inserted = lower_expression(declarations, stack_entries, stack_offset, inserted);

            LinearNodeValue::WriteMemory {
                location: Box::new(LinearNode::new(array_alloc_space_to_push(
                    location,
                    offset,
                    array_inner_ty.size(declarations),
                    provenance.clone(),
                ))),
                offset: 0,
                ty: array_inner_ty,
                value: Box::new(inserted),
            }
        }
        HirNodeValue::RuntimeCall(RuntimeFunction::DictionaryInsert, mut args) => {
            let value = args.pop().unwrap();
            let key = args.pop().unwrap();
            let HirNodeValue::TakeUnique(dict) = args.pop().unwrap().value else {
                unreachable!()
            };
            let ExpressionType::Collection(CollectionType::Dict(key_ty, value_ty)) = &dict.ty
            else {
                unreachable!()
            };

            let key_ty = expr_ty_to_physical(key_ty);
            let value_ty = expr_ty_to_physical(value_ty);
            let key_size = key_ty.size(declarations);
            let entry_size = key_size + value_ty.size(declarations);
            let PhysicalType::Primitive(key_ty) = key_ty else {
                unreachable!()
            };

            let (dict_location, dict_offset) =
                lower_lvalue(declarations, stack_entries, stack_offset, *dict.clone());

            let key = lower_expression(declarations, stack_entries, stack_offset, key);
            let value = lower_expression(declarations, stack_entries, stack_offset, value);

            let temp_key_id = VariableID::new();

            let ptr = RegisterID::new();
            let entry_register = RegisterID::new();

            LinearNodeValue::Sequence(vec![
                LinearNode::new(LinearNodeValue::VariableInit(
                    temp_key_id,
                    PhysicalType::Primitive(key_ty),
                )),
                // pointer to dict
                LinearNode::write_register(ptr, dict_location),
                LinearNode::write_memory(
                    LinearNode::new(LinearNodeValue::VariableLocation(temp_key_id)),
                    0,
                    PhysicalType::Primitive(key_ty),
                    key.clone(),
                ),
                LinearNode::if_node(
                    dict_get_entry_for_key(
                        LinearNode::read_memory(
                            LinearNode::read_register(ptr),
                            dict_offset,
                            PhysicalType::Collection(PhysicalCollection::Dict),
                        ),
                        LinearNode::new(LinearNodeValue::VariableLocation(temp_key_id)),
                        0,
                        key_ty,
                        entry_size,
                    ),
                    vec![
                        // pointer to existing entry
                        LinearNode::write_register(
                            entry_register,
                            LinearNode::new(LinearNodeValue::TopOfStack),
                        ),
                        LinearNode::write_memory(
                            LinearNode::read_register(entry_register),
                            key_size,
                            value_ty.clone(),
                            value.clone(),
                        ),
                    ],
                    Some(vec![
                        // Pointer to newly allocated entry
                        LinearNode::write_register(
                            entry_register,
                            LinearNode::new(array_alloc_space_to_push(
                                LinearNode::read_register(ptr),
                                dict_offset,
                                entry_size,
                                None,
                            )),
                        ),
                        LinearNode::write_memory(
                            LinearNode::read_register(entry_register),
                            0,
                            PhysicalType::Primitive(key_ty),
                            key,
                        ),
                        LinearNode::write_memory(
                            LinearNode::read_register(entry_register),
                            key_size,
                            value_ty,
                            value,
                        ),
                    ]),
                    provenance.clone(),
                ),
                LinearNode::new(LinearNodeValue::VariableDestroy(temp_key_id)),
                LinearNode::kill_register(entry_register),
                LinearNode::kill_register(ptr),
            ])
        }
        HirNodeValue::RuntimeCall(RuntimeFunction::DictionaryContains, mut args) => {
            let key = args.pop().unwrap();
            let HirNodeValue::TakeShared(dict) = args.pop().unwrap().value else {
                unreachable!()
            };
            let ExpressionType::Collection(CollectionType::Dict(key_ty, value_ty)) = &dict.ty
            else {
                unreachable!()
            };

            let key_ty = expr_ty_to_physical(key_ty);
            let value_ty = expr_ty_to_physical(value_ty);
            let entry_size = key_ty.size(declarations) + value_ty.size(declarations);
            let PhysicalType::Primitive(key_ty) = key_ty else {
                unreachable!()
            };

            let dict = lower_expression(declarations, stack_entries, stack_offset, *dict);
            let key = lower_expression(declarations, stack_entries, stack_offset, key);

            LinearNodeValue::If(
                Box::new(dict_get_entry_for_key(dict, key, 0, key_ty, entry_size)),
                vec![
                    LinearNode::new(LinearNodeValue::Discard),
                    LinearNode::new(LinearNodeValue::Byte(1)),
                ],
                Some(vec![LinearNode::new(LinearNodeValue::Byte(0))]),
            )
        }
        HirNodeValue::GeneratorSuspend(generator, label) => {
            let location = lower_expression(declarations, stack_entries, stack_offset, *generator);
            LinearNodeValue::WriteMemory {
                location: Box::new(location),
                offset: POINTER_SIZE,
                ty: PhysicalType::Primitive(PhysicalPrimitive::PointerSize),
                value: Box::new(LinearNode::size(label)),
            }
        }
        HirNodeValue::GotoLabel(label) => LinearNodeValue::GotoLabel(label),
        HirNodeValue::GeneratorResume(generator) => {
            let resume_point =
                lower_expression(declarations, stack_entries, stack_offset, *generator);
            LinearNodeValue::Goto(Box::new(resume_point))
        }
        HirNodeValue::GeneratorCreate {
            generator_function, ..
        } => {
            // TODO: care about args
            LinearNodeValue::Sequence(vec![
                LinearNode::heap_alloc_const(64), // TODO: allocate a statically sized stack frame
                LinearNode::size(0),
                LinearNode::new(LinearNodeValue::FunctionID(generator_function)),
            ])
        }
        HirNodeValue::Yield(_) => unreachable!("yields should be rewritten in HIR"),
        HirNodeValue::StringConcat(left, right) => {
            let left = lower_expression(declarations, stack_entries, stack_offset, *left);
            let right = lower_expression(declarations, stack_entries, stack_offset, *right);
            LinearNodeValue::RuntimeCall(LinearRuntimeFunction::StringConcat, vec![left, right])
        }
    };

    LinearNode { value, provenance }
}

fn lower_lvalue(
    declarations: &HashMap<TypeID, DeclaredTypeLayout>,
    stack_entries: &mut HashMap<VariableID, usize>,
    stack_offset: &mut usize,
    lvalue: HirNode,
) -> (LinearNode, usize) {
    match lvalue.value {
        HirNodeValue::VariableReference(id) => (
            LinearNode::new(LinearNodeValue::VariableLocation(id.as_var())),
            0,
        ),
        HirNodeValue::Access(lhs, rhs) => {
            access_location(declarations, stack_entries, stack_offset, *lhs, rhs)
        }
        HirNodeValue::Dereference(inner) => (
            lower_expression(declarations, stack_entries, stack_offset, *inner),
            0,
        ),
        HirNodeValue::ArrayIndex(arr, idx) => array_index_location(
            declarations,
            stack_entries,
            stack_offset,
            *arr,
            *idx,
            &lvalue.ty,
        ),
        HirNodeValue::DictIndex(dict, idx) => {
            dict_index_location_or_abort(declarations, stack_entries, stack_offset, *dict, *idx)
        }

        HirNodeValue::Parameter(_, _) => todo!(),
        HirNodeValue::Declaration(_) => todo!(),
        HirNodeValue::Call(_, _) => todo!(),
        HirNodeValue::Assignment(_, _) => todo!(),
        HirNodeValue::UnaryLogical(_, _) => todo!(),
        HirNodeValue::Arithmetic(_, _, _) => todo!(),
        HirNodeValue::Comparison(_, _, _) => todo!(),
        HirNodeValue::BinaryLogical(_, _, _) => todo!(),
        HirNodeValue::Return(_) => todo!(),
        HirNodeValue::Int(_) => todo!(),
        HirNodeValue::PointerSize(_) => todo!(),
        HirNodeValue::Float(_) => todo!(),
        HirNodeValue::Bool(_) => todo!(),
        HirNodeValue::Null => todo!(),
        HirNodeValue::CharLiteral(_) => todo!(),
        HirNodeValue::StringLiteral(_) => todo!(),
        HirNodeValue::TakeUnique(_) => todo!(),
        HirNodeValue::TakeShared(_) => todo!(),
        HirNodeValue::Sequence(_) => todo!(),
        HirNodeValue::If(_, _, _) => todo!(),
        HirNodeValue::While(_, _) => todo!(),
        HirNodeValue::Loop(_) => todo!(),
        HirNodeValue::StructLiteral(_, _) => todo!(),
        HirNodeValue::VtableCall(_, _, _) => todo!(),
        HirNodeValue::StructToInterface { .. } => todo!(),
        HirNodeValue::InterfaceAddress(_) => todo!(),

        HirNodeValue::ArrayLiteral(_) | HirNodeValue::ArrayLiteralLength(_, _) => unreachable!(),
        HirNodeValue::NumericCast { .. } => todo!(),
        HirNodeValue::DictLiteral(_) => todo!(),
        HirNodeValue::UnionLiteral(_, _, _) => todo!(),
        HirNodeValue::NullCoalesce(_, _) => todo!(),
        HirNodeValue::MakeNullable(_) => todo!(),
        HirNodeValue::NullableTraverse(_, _) => todo!(),
        HirNodeValue::Yield(_) => todo!(),
        HirNodeValue::RuntimeCall(_, _) => todo!(),
        HirNodeValue::GeneratorSuspend(_, _) => todo!(),
        HirNodeValue::GotoLabel(_) => todo!(),
        HirNodeValue::GeneratorResume(_) => todo!(),
        HirNodeValue::GeneratorCreate { .. } => todo!(),
        HirNodeValue::StringConcat(_, _) => todo!(),
    }
}

fn access_location(
    declarations: &HashMap<TypeID, DeclaredTypeLayout>,
    stack_entries: &mut HashMap<VariableID, usize>,
    stack_offset: &mut usize,
    lhs: HirNode,
    rhs: String,
) -> (LinearNode, usize) {
    let ty_id = match &lhs.ty {
        ExpressionType::InstanceOf(ty) => ty,
        ExpressionType::Nullable(ty) => match ty as &ExpressionType {
            ExpressionType::InstanceOf(ty) => ty,
            _ => unreachable!(),
        },
        _ => unreachable!(),
    };
    let DeclaredTypeLayout { value, .. } = &declarations[ty_id];
    let (lhs, mut offset) = lower_lvalue(declarations, stack_entries, stack_offset, lhs);
    offset += match value {
        TypeLayoutValue::Structure(fields) => {
            *(fields
                .iter()
                .find_map(|(name, offset, _)| if name == &rhs { Some(offset) } else { None })
                .unwrap())
        }
        TypeLayoutValue::Union(_) => UNION_TAG_SIZE,
        TypeLayoutValue::Interface(_fields) => todo!(), //*fields.get(&rhs).unwrap(),
    };

    (lhs, offset)
}

fn array_index_location(
    declarations: &HashMap<TypeID, DeclaredTypeLayout>,
    stack_entries: &mut HashMap<VariableID, usize>,
    stack_offset: &mut usize,
    arr: HirNode,
    idx: HirNode,
    ty: &ExpressionType,
) -> (LinearNode, usize) {
    let size = expression_type_size(declarations, ty);
    let idx = lower_expression(declarations, stack_entries, stack_offset, idx);
    let arr = lower_expression(declarations, stack_entries, stack_offset, arr);

    let idx_register = RegisterID::new();
    let arr_ptr_register = RegisterID::new();
    let length_register = RegisterID::new();

    (
        LinearNode::new(LinearNodeValue::Sequence(vec![
            LinearNode::write_register(idx_register, idx),
            LinearNode::write_register(arr_ptr_register, arr),
            LinearNode::write_register(
                length_register,
                LinearNode::new(LinearNodeValue::TopOfStack),
            ),
            LinearNode::if_node(
                LinearNode::ptr_comparison(
                    ComparisonOp::GreaterEqualThan,
                    LinearNode::read_register(idx_register),
                    LinearNode::read_register(length_register),
                ),
                vec![LinearNode::abort()],
                None,
                None,
            ),
            LinearNode::new(LinearNodeValue::Discard),
            LinearNode::ptr_arithmetic(
                ArithmeticOp::Add,
                LinearNode::ptr_arithmetic(
                    ArithmeticOp::Multiply,
                    LinearNode::size(size),
                    LinearNode::read_register(idx_register),
                ),
                LinearNode::read_register(arr_ptr_register),
            ),
            LinearNode::kill_register(idx_register),
            LinearNode::kill_register(arr_ptr_register),
            LinearNode::kill_register(length_register),
        ])),
        0,
    )
}

fn dict_index_location_or_abort(
    declarations: &HashMap<TypeID, DeclaredTypeLayout>,
    stack_entries: &mut HashMap<VariableID, usize>,
    stack_offset: &mut usize,
    dict: HirNode,
    idx: HirNode,
) -> (LinearNode, usize) {
    let ExpressionType::Collection(CollectionType::Dict(key_ty, value_ty)) = &dict.ty else {
        unreachable!()
    };
    let ExpressionType::Primitive(idx_ty) = &idx.ty else {
        todo!("non-primitive keys for dictionaries")
    };
    let idx_ty = primitive_to_physical(*idx_ty);

    let key_ty = expr_ty_to_physical(key_ty);
    let key_size = key_ty.size(declarations);
    let value_size = expression_type_size(declarations, value_ty);
    let entry_size = key_size + value_size;

    let dict = lower_expression(declarations, stack_entries, stack_offset, dict);
    let idx = lower_expression(declarations, stack_entries, stack_offset, idx);

    let temp_key_id = VariableID::new();

    (
        LinearNode::new(LinearNodeValue::Sequence(vec![
            LinearNode::new(LinearNodeValue::VariableInit(temp_key_id, key_ty)),
            LinearNode::write_memory(
                LinearNode::new(LinearNodeValue::VariableLocation(temp_key_id)),
                0,
                PhysicalType::Primitive(idx_ty),
                idx,
            ),
            LinearNode::if_node(
                dict_get_entry_for_key(
                    dict,
                    LinearNode::new(LinearNodeValue::VariableLocation(temp_key_id)),
                    0,
                    idx_ty,
                    entry_size,
                ),
                vec![
                    LinearNode::new(LinearNodeValue::VariableDestroy(temp_key_id)),
                    LinearNode::new(LinearNodeValue::TopOfStack),
                ],
                Some(vec![LinearNode::new(LinearNodeValue::Abort)]),
                None,
            ),
        ])),
        key_size,
    )
}

fn array_alloc_space_to_push(
    array_location: LinearNode,
    array_offset: usize,
    elem_size: usize,
    provenance: Option<SourceRange>,
) -> LinearNodeValue {
    let length_offset = array_offset + POINTER_SIZE;
    let capacity_offset = length_offset + POINTER_SIZE;

    let arr_ptr = RegisterID::new();
    let length_register = RegisterID::new();
    let new_capacity_register = RegisterID::new();
    let buffer_register = RegisterID::new();

    LinearNodeValue::Sequence(vec![
        LinearNode::write_register(arr_ptr, array_location),
        LinearNode::write_register(
            length_register,
            LinearNode::read_memory(
                LinearNode::read_register(arr_ptr),
                length_offset,
                PhysicalType::Primitive(PhysicalPrimitive::PointerSize),
            ),
        ),
        // if (length + 1) * 2 > capacity, realloc
        LinearNode::if_node(
            LinearNode::ptr_comparison(
                ComparisonOp::GreaterThan,
                LinearNode::ptr_arithmetic(
                    ArithmeticOp::Multiply,
                    LinearNode::ptr_arithmetic(
                        ArithmeticOp::Add,
                        LinearNode::read_register(length_register),
                        LinearNode::size(1),
                    ),
                    LinearNode::size(2),
                ),
                LinearNode::read_memory(
                    LinearNode::read_register(arr_ptr),
                    capacity_offset,
                    PhysicalType::Primitive(PhysicalPrimitive::PointerSize),
                ),
            ),
            // Increase capacity
            vec![
                // new capacity = (length + 1) * 2
                LinearNode::write_register(
                    new_capacity_register,
                    LinearNode::ptr_arithmetic(
                        ArithmeticOp::Multiply,
                        LinearNode::ptr_arithmetic(
                            ArithmeticOp::Add,
                            LinearNode::read_register(length_register),
                            LinearNode::size(1),
                        ),
                        LinearNode::size(2),
                    ),
                ),
                // allocate new buffer
                LinearNode::write_register(
                    buffer_register,
                    LinearNode::heap_alloc_var(LinearNode::read_register(new_capacity_register)),
                ),
                // copy old buffer to new buffer
                LinearNode::new(LinearNodeValue::RuntimeCall(
                    LinearRuntimeFunction::Memcpy,
                    vec![
                        LinearNode::read_register(buffer_register),
                        LinearNode::read_memory(
                            LinearNode::read_register(arr_ptr),
                            array_offset,
                            PhysicalType::Primitive(PhysicalPrimitive::PointerSize),
                        ),
                        LinearNode::ptr_arithmetic(
                            ArithmeticOp::Multiply,
                            LinearNode::read_register(length_register),
                            LinearNode::size(elem_size),
                        ),
                    ],
                )),
                // write new capacity
                LinearNode::write_memory(
                    LinearNode::read_register(arr_ptr),
                    capacity_offset,
                    PhysicalType::Primitive(PhysicalPrimitive::PointerSize),
                    LinearNode::read_register(new_capacity_register),
                ),
            ],
            None,
            provenance,
        ),
        // increment length
        LinearNode::write_memory(
            LinearNode::read_register(arr_ptr),
            length_offset,
            PhysicalType::Primitive(PhysicalPrimitive::PointerSize),
            LinearNode::ptr_arithmetic(
                ArithmeticOp::Add,
                LinearNode::read_register(length_register),
                LinearNode::size(1),
            ),
        ),
        // Return pointer to now-writable location
        LinearNode::ptr_arithmetic(
            ArithmeticOp::Add,
            LinearNode::read_memory(
                LinearNode::read_register(arr_ptr),
                array_offset,
                PhysicalType::Primitive(PhysicalPrimitive::PointerSize),
            ),
            LinearNode::ptr_arithmetic(
                ArithmeticOp::Multiply,
                LinearNode::read_register(length_register),
                LinearNode::size(elem_size),
            ),
        ),
        LinearNode::kill_register(arr_ptr),
        LinearNode::kill_register(length_register),
        LinearNode::kill_register(new_capacity_register),
        LinearNode::kill_register(buffer_register),
    ])
}

// TODO: make this work as a function, rather than inlined?
/**
 * Returns a nullable pointer to the given dictionary entry
 */
fn dict_get_entry_for_key(
    dict_pointer: LinearNode,
    key_location: LinearNode,
    key_offset: usize,
    key_ty: PhysicalPrimitive,
    entry_size: usize,
) -> LinearNode {
    let key_ptr = RegisterID::new();
    let dict_ptr = RegisterID::new();
    let dict_length = RegisterID::new();
    let index = RegisterID::new();

    LinearNode::new(LinearNodeValue::Sequence(vec![
        LinearNode::write_register(key_ptr, key_location),
        LinearNode::write_register(dict_ptr, dict_pointer),
        LinearNode::write_register(dict_length, LinearNode::new(LinearNodeValue::TopOfStack)),
        LinearNode::new(LinearNodeValue::Discard),
        LinearNode::write_register(index, LinearNode::size(0)),
        LinearNode::new(LinearNodeValue::Loop(vec![
            // Check if we've found the key
            LinearNode::if_node(
                LinearNode::new(LinearNodeValue::Comparison(
                    ComparisonOp::EqualTo,
                    key_ty,
                    Box::new(LinearNode::read_memory(
                        LinearNode::read_register(dict_ptr),
                        0,
                        PhysicalType::Primitive(key_ty),
                    )),
                    Box::new(LinearNode::read_memory(
                        LinearNode::read_register(key_ptr),
                        key_offset,
                        PhysicalType::Primitive(key_ty),
                    )),
                )),
                vec![
                    LinearNode::read_register(dict_ptr),
                    LinearNode::new(LinearNodeValue::Byte(1)),
                    LinearNode::new(LinearNodeValue::Break),
                ],
                None,
                None,
            ),
            // Increment the length counter and check if we've overflowed the bounds
            LinearNode::write_register(
                index,
                LinearNode::ptr_arithmetic(
                    ArithmeticOp::Add,
                    LinearNode::read_register(index),
                    LinearNode::size(1),
                ),
            ),
            LinearNode::write_register(
                dict_ptr,
                LinearNode::ptr_arithmetic(
                    ArithmeticOp::Add,
                    LinearNode::read_register(dict_ptr),
                    LinearNode::size(entry_size),
                ),
            ),
            LinearNode::if_node(
                LinearNode::ptr_comparison(
                    ComparisonOp::EqualTo,
                    LinearNode::read_register(dict_length),
                    LinearNode::read_register(index),
                ),
                vec![
                    LinearNode::new(LinearNodeValue::Byte(0)),
                    LinearNode::new(LinearNodeValue::Break),
                ],
                None,
                None,
            ),
        ])),
        LinearNode::kill_register(key_ptr),
        LinearNode::kill_register(dict_ptr),
        LinearNode::kill_register(dict_length),
        LinearNode::kill_register(index),
    ]))
}

// TODO: this should probably be determined by the backend...
const POINTER_SIZE: usize = 8;
// TODO: is this a good idea
const UNION_TAG_SIZE: usize = 8;
// TODO: alignment
pub const NULL_TAG_SIZE: usize = 4;
const FUNCTION_ID_SIZE: usize = 4;

// TODO: delete this?
fn expression_type_size(
    declarations: &HashMap<TypeID, DeclaredTypeLayout>,
    expr: &ExpressionType,
) -> usize {
    // TODO: alignment
    match expr {
        ExpressionType::Void => 0,
        ExpressionType::Unreachable => unreachable!(),
        ExpressionType::Primitive(prim) => primitive_type_size(primitive_to_physical(*prim)),
        ExpressionType::InstanceOf(id) => declarations[id].size(),
        ExpressionType::Pointer(_, _) => POINTER_SIZE,
        ExpressionType::Collection(CollectionType::Array(_)) => POINTER_SIZE * 3,
        ExpressionType::Collection(CollectionType::Dict(..)) => POINTER_SIZE * 3,
        ExpressionType::Collection(CollectionType::String) => POINTER_SIZE * 2,
        ExpressionType::Null => 1,
        ExpressionType::Nullable(inner) => {
            NULL_TAG_SIZE + expression_type_size(declarations, inner)
        }
        ExpressionType::ReferenceTo(_) => todo!(),
        ExpressionType::TypeParameterReference(_) => todo!(),
        ExpressionType::Generator { .. } => POINTER_SIZE * 3,
        ExpressionType::FunctionReference { .. } => FUNCTION_ID_SIZE,
    }
}

fn primitive_to_physical(p: PrimitiveType) -> PhysicalPrimitive {
    match p {
        // TODO: should chars be 4 byte or 1 byte
        PrimitiveType::Char => PhysicalPrimitive::Byte,
<<<<<<< HEAD
        PrimitiveType::String => PhysicalPrimitive::PointerSize,
=======
>>>>>>> 4365ef88
        PrimitiveType::Int32 => PhysicalPrimitive::Int32,
        PrimitiveType::Float32 => PhysicalPrimitive::Float32,
        PrimitiveType::Int64 => PhysicalPrimitive::Int64,
        PrimitiveType::Float64 => PhysicalPrimitive::Float64,
        PrimitiveType::Bool => PhysicalPrimitive::Byte,
        PrimitiveType::PointerSize => PhysicalPrimitive::PointerSize,
    }
}

fn primitive_type_size(prim: PhysicalPrimitive) -> usize {
    match prim {
        PhysicalPrimitive::Int32 => 4,
        PhysicalPrimitive::Float32 => 4,
        PhysicalPrimitive::Int64 => 8,
        PhysicalPrimitive::Float64 => 8,
        PhysicalPrimitive::Byte => 1,
        PhysicalPrimitive::PointerSize => POINTER_SIZE,
    }
}

// TODO: move to its own module?
#[derive(Debug)]
pub struct DeclaredTypeLayout {
    pub value: TypeLayoutValue,
    // TODO: remove field?
    pub size: usize,
}

impl DeclaredTypeLayout {
    fn size(&self) -> usize {
        self.size
    }
}

#[derive(Debug)]
pub enum TypeLayoutValue {
    Structure(Vec<(String, usize, PhysicalType)>),
    Interface(Vec<FunctionID>),
    Union(HashMap<String, (usize, PhysicalType)>),
}

#[derive(Copy, Clone, Debug, PartialEq, Eq, Hash)]
pub enum PhysicalPrimitive {
    Byte,
    Int32,
    Float32,
    Int64,
    Float64,
    PointerSize,
}

#[derive(Clone, Debug)]
pub enum PhysicalType {
    Primitive(PhysicalPrimitive),
    Referenced(TypeID),
    Nullable(Box<PhysicalType>),
    // TODO: fold into primitives
    FunctionPointer,
    Collection(PhysicalCollection),
    /// [function ID, resume point, stack ptr]
    Generator,
}

#[derive(Clone, Debug)]
pub enum PhysicalCollection {
    Array,
    Dict,
    String,
}

impl PhysicalType {
    pub fn size(&self, declarations: &HashMap<TypeID, DeclaredTypeLayout>) -> usize {
        match self {
            PhysicalType::Primitive(p) => primitive_type_size(*p),
            PhysicalType::Referenced(id) => declarations[id].size(),
            PhysicalType::Nullable(ty) => NULL_TAG_SIZE + ty.size(declarations),
            PhysicalType::FunctionPointer => FUNCTION_ID_SIZE,
            PhysicalType::Collection(ty) => match ty {
                PhysicalCollection::Array => POINTER_SIZE * 3,
                PhysicalCollection::Dict => POINTER_SIZE * 3,
                PhysicalCollection::String => POINTER_SIZE * 2,
            },
            PhysicalType::Generator => POINTER_SIZE * 3,
        }
    }
}

pub fn layout_types(
    declarations: &HashMap<String, StaticDeclaration>,
    layouts: &mut HashMap<TypeID, DeclaredTypeLayout>,
) {
    let declarations: HashMap<_, _> = declarations
        .iter()
        .map(|(_, decl)| (decl.id(), decl))
        .collect();
    for decl in declarations.values() {
        layout_static_decl(&declarations, layouts, decl);
    }
}

fn layout_static_decl(
    declarations: &HashMap<TypeID, &StaticDeclaration>,
    layouts: &mut HashMap<TypeID, DeclaredTypeLayout>,
    decl: &StaticDeclaration,
) -> usize {
    if let Some(layout) = layouts.get(&decl.id()) {
        return layout.size;
    }

    let layout = match decl {
        StaticDeclaration::Struct(struct_ty) => {
            let mut size = 0;
            let fields = struct_ty
                .fields
                .iter()
                .map(|(name, field)| {
                    let field = layout_type(declarations, layouts, field);
                    let field_size = field.size(layouts);
                    let offset = size;
                    size += field_size;
                    (name.clone(), offset, field)
                })
                .collect();
            DeclaredTypeLayout {
                value: TypeLayoutValue::Structure(fields),
                size,
            }
        }
        StaticDeclaration::Func(_) => {
            return POINTER_SIZE;
        }
        StaticDeclaration::Interface(interface_ty) => {
            let mut size = POINTER_SIZE;
            let fields = interface_ty
                .associated_functions
                .values()
                .map(|decl| {
                    size += FUNCTION_ID_SIZE;
                    let StaticDeclaration::Func(func) = decl else {
                        unreachable!()
                    };
                    func.func_id
                })
                .collect();
            DeclaredTypeLayout {
                value: TypeLayoutValue::Interface(fields),
                size,
            }
        }
        StaticDeclaration::Union(union_ty) => {
            let mut largest_variant = 0;
            let variants = union_ty
                .variants
                .iter()
                .enumerate()
                .map(|(idx, (name, ty))| {
                    let variant = layout_type(declarations, layouts, ty);
                    let variant_size = variant.size(layouts);
                    if variant_size > largest_variant {
                        largest_variant = variant_size;
                    }

                    (name.clone(), (idx, variant))
                })
                .collect();

            DeclaredTypeLayout {
                value: TypeLayoutValue::Union(variants),
                size: UNION_TAG_SIZE + largest_variant,
            }
        }
        // Modules are completely compiled out
        StaticDeclaration::Module(module) => {
            layout_types(&module.exports, layouts);
            return 0;
        }
    };
    let size = layout.size;
    layouts.insert(decl.id(), layout);

    size
}

fn layout_type(
    declarations: &HashMap<TypeID, &StaticDeclaration>,
    layouts: &mut HashMap<TypeID, DeclaredTypeLayout>,
    ty: &ExpressionType,
) -> PhysicalType {
    match ty {
        ExpressionType::Void | ExpressionType::Unreachable | ExpressionType::Null => unreachable!(),
        ExpressionType::Primitive(p) => {
            let p = primitive_to_physical(*p);
            PhysicalType::Primitive(p)
        }
        ExpressionType::InstanceOf(id) => {
            layout_static_decl(declarations, layouts, declarations[id]);
            PhysicalType::Referenced(*id)
        }
        ExpressionType::Pointer(_, _) => PhysicalType::Primitive(PhysicalPrimitive::PointerSize),
        ExpressionType::Collection(CollectionType::Array(_)) => {
            PhysicalType::Collection(PhysicalCollection::Array)
        }
        ExpressionType::Collection(CollectionType::Dict(_, _)) => {
            PhysicalType::Collection(PhysicalCollection::Dict)
        }
        ExpressionType::Collection(CollectionType::String) => {
            PhysicalType::Collection(PhysicalCollection::String)
        }
        ExpressionType::Nullable(inner) => {
            let inner = layout_type(declarations, layouts, inner);
            PhysicalType::Nullable(Box::new(inner))
        }
        ExpressionType::ReferenceTo(_) => todo!(),
        ExpressionType::TypeParameterReference(_) => todo!(),
        ExpressionType::Generator { .. } => PhysicalType::Generator,
        ExpressionType::FunctionReference { .. } => PhysicalType::FunctionPointer,
    }
}

pub fn expr_ty_to_physical(ty: &ExpressionType) -> PhysicalType {
    match ty {
        ExpressionType::Void | ExpressionType::Unreachable | ExpressionType::Null => {
            unreachable!("{ty:?}")
        }
        ExpressionType::Primitive(p) => PhysicalType::Primitive(primitive_to_physical(*p)),
        ExpressionType::InstanceOf(id) => PhysicalType::Referenced(*id),
        ExpressionType::Collection(c) => PhysicalType::Collection(match c {
            CollectionType::Array(_) => PhysicalCollection::Array,
            CollectionType::Dict(_, _) => PhysicalCollection::Dict,
            CollectionType::String => PhysicalCollection::String,
        }),
        ExpressionType::Pointer(_, _) => PhysicalType::Primitive(PhysicalPrimitive::PointerSize),
        ExpressionType::Nullable(inner) => {
            let ty = expr_ty_to_physical(inner);
            PhysicalType::Nullable(Box::new(ty))
        }
        ExpressionType::ReferenceTo(_) => todo!(),
        ExpressionType::TypeParameterReference(_) => todo!(),
        ExpressionType::Generator { .. } => PhysicalType::Generator,
        ExpressionType::FunctionReference { .. } => PhysicalType::FunctionPointer,
    }
}<|MERGE_RESOLUTION|>--- conflicted
+++ resolved
@@ -1712,10 +1712,6 @@
     match p {
         // TODO: should chars be 4 byte or 1 byte
         PrimitiveType::Char => PhysicalPrimitive::Byte,
-<<<<<<< HEAD
-        PrimitiveType::String => PhysicalPrimitive::PointerSize,
-=======
->>>>>>> 4365ef88
         PrimitiveType::Int32 => PhysicalPrimitive::Int32,
         PrimitiveType::Float32 => PhysicalPrimitive::Float32,
         PrimitiveType::Int64 => PhysicalPrimitive::Int64,
