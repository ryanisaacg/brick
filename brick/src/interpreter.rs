use std::{collections::HashMap, fmt::Debug};

use brick_runtime::{brick_memcpy, brick_runtime_alloc, brick_string_concat};

use crate::{
    hir::{ArithmeticOp, BinaryLogicalOp, ComparisonOp, UnaryLogicalOp},
    id::{FunctionID, RegisterID, TypeID, VariableID},
    linear_ir::{
        DeclaredTypeLayout, LinearFunction, LinearNode, LinearNodeValue, LinearRuntimeFunction,
        PhysicalCollection, PhysicalPrimitive, PhysicalType, TypeLayoutValue, NULL_TAG_SIZE,
    },
};

#[derive(Clone, Debug, PartialEq)]
pub enum Value {
    FunctionID(FunctionID),
    Size(usize),
    Byte(u8),
    Int32(i32),
    Int64(i64),
    Float32(f32),
    Float64(f64),
}

impl Value {
    pub fn to_numeric(&self) -> Option<Numeric> {
        match self {
            Value::Int32(x) => Some(Numeric::Int32(*x)),
            Value::Float32(x) => Some(Numeric::Float32(*x)),
            Value::Int64(x) => Some(Numeric::Int64(*x)),
            Value::Float64(x) => Some(Numeric::Float64(*x)),
            Value::Size(x) => Some(Numeric::Size(*x)),
            _ => None,
        }
    }
}

#[derive(Debug)]
pub enum Numeric {
    Int32(i32),
    Float32(f32),
    Int64(i64),
    Float64(f64),
    Size(usize),
}

pub type ExternBinding = Box<dyn Fn(&mut VM, Vec<Value>) -> Option<Value>>;

pub enum Function {
    Ir(LinearFunction),
    Extern(ExternBinding),
}

impl Debug for Function {
    fn fmt(&self, f: &mut std::fmt::Formatter<'_>) -> std::fmt::Result {
        match self {
            Function::Ir(inner) => write!(f, "Function::Ir({:?})", inner),
            Function::Extern(_) => write!(f, "Function::Extern(opaque)"),
        }
    }
}

#[derive(Debug)]
pub enum Unwind {
    Return(Option<Value>),
    Break,
    Aborted,
}

pub struct VM<'a> {
    pub memory: Vec<u8>,
    pub op_stack: Vec<Value>,
    temporaries: HashMap<RegisterID, usize>,
    layouts: HashMap<TypeID, DeclaredTypeLayout>,
    base_ptr: usize,
    stack_ptr: usize,
    heap_ptr: usize,
    in_progress_goto: Option<usize>,
    variable_locations: Vec<HashMap<VariableID, (usize, PhysicalType)>>,
    fns: &'a HashMap<FunctionID, Function>,
}

impl<'a> VM<'a> {
    pub fn new(
        layouts: HashMap<TypeID, DeclaredTypeLayout>,
        functions: &'a HashMap<FunctionID, Function>,
    ) -> VM {
        let memory = vec![0; 1024];
        let len = memory.len();
        VM {
            memory,
            temporaries: HashMap::new(),
            layouts,
            op_stack: Vec::new(),
            base_ptr: len,
            stack_ptr: len,
            heap_ptr: std::mem::size_of::<usize>(),
            in_progress_goto: None,
            variable_locations: vec![HashMap::new()],
            fns: functions,
        }
    }

    pub fn evaluate_function(
        &mut self,
        params: &mut [Value],
        fn_id: FunctionID,
    ) -> Result<(), Unwind> {
        let function = &self.fns[&fn_id];
        match function {
            Function::Ir(function) => {
                // Write the current base ptr at the stack ptr location
                let base_ptr = self.base_ptr.to_le_bytes();
                self.memory[(self.stack_ptr - base_ptr.len())..self.stack_ptr]
                    .copy_from_slice(&base_ptr);
                self.base_ptr = self.stack_ptr;
                self.stack_ptr -= base_ptr.len();

                self.variable_locations.push(HashMap::new());

                for node in function.body.iter() {
                    let result = self.evaluate_node(params, node);
                    if let Err(Unwind::Return(val)) = result {
                        if let Some(val) = val {
                            self.op_stack.push(val);
                        }
                        break;
                    } else {
                        result?;
                    }
                }

                self.variable_locations.pop();

                let base_ptr = &self.memory[(self.base_ptr - base_ptr.len())..self.base_ptr];
                let base_ptr = usize::from_le_bytes(base_ptr.try_into().unwrap());
                self.stack_ptr = self.base_ptr;
                self.base_ptr = base_ptr;

                Ok(())
            }
            Function::Extern(ext) => {
                if let Some(returned) = ext(self, params.to_vec()) {
                    self.op_stack.push(returned);
                }
                Ok(())
            }
        }
    }

    pub fn resume_generator(&mut self, generator_ptr: Value) -> Result<(), Unwind> {
        let Value::Size(location) = generator_ptr else {
            panic!("must provide a valid generator pointer to resume_generator");
        };
        let fn_id: FunctionID = *bytemuck::from_bytes(&self.memory[location..(location + 4)]);
        self.evaluate_function(&mut [generator_ptr], fn_id)?;

        Ok(())
    }

    pub(crate) fn evaluate_top_level_statements(
        mut self,
        statements: &[LinearNode],
    ) -> Result<(Vec<Value>, Vec<u8>), Unwind> {
        for statement in statements.iter() {
            self.evaluate_node(&mut [], statement)?;
        }
        debug_assert_eq!(self.temporaries.len(), 0);

        Ok((self.op_stack, self.memory))
    }

    // Kinda a hack: when we return, unwind the stack via Result
    fn evaluate_node(&mut self, params: &mut [Value], node: &LinearNode) -> Result<(), Unwind> {
        if let Some(target_label) = self.in_progress_goto {
            match &node.value {
                LinearNodeValue::GotoLabel(current_label) if *current_label == target_label => {
                    self.in_progress_goto = None;
                }
                LinearNodeValue::Sequence(children) => {
                    // We can safely eval all of sequence's children - they'll
                    // ignore the GOTO if they need to. once we're done with that
                    // eval, return Ok to avoid running the whole thing again
                    for node in children.iter() {
                        self.evaluate_node(params, node)?;
                    }
                }
                LinearNodeValue::Loop(children) => 'outer: loop {
                    for node in children.iter() {
                        match self.evaluate_node(params, node) {
                            Err(Unwind::Break) => break 'outer,
                            other @ Err(_) => return other,
                            Ok(_) => {}
                        }
                    }
                },
                LinearNodeValue::If(_, if_branch, else_branch) => {
                    let mut found_goto = false;
                    for node in if_branch.iter() {
                        self.evaluate_node(params, node)?;
                        if self.in_progress_goto.is_none() {
                            found_goto = true;
                        }
                    }
                    if !found_goto {
                        if let Some(else_branch) = else_branch {
                            for node in else_branch.iter() {
                                self.evaluate_node(params, node)?;
                            }
                        }
                    }
                }
                _ => {}
            }
            return Ok(());
        }

        match &node.value {
            LinearNodeValue::Sequence(seq) => {
                for node in seq.iter() {
                    self.evaluate_node(params, node)?;
                }
            }
            LinearNodeValue::VariableInit(var_id, ty) => {
                self.stack_ptr -= ty.size(&self.layouts);
                self.variable_locations
                    .last_mut()
                    .unwrap()
                    .insert(*var_id, (self.stack_ptr, ty.clone()));
            }
            LinearNodeValue::VariableDestroy(var_id) => {
                let (_location, ty) = self
                    .variable_locations
                    .last_mut()
                    .unwrap()
                    .remove(var_id)
                    .unwrap();
                self.stack_ptr += ty.size(&self.layouts);
            }
            LinearNodeValue::VariableLocation(var_id) => {
                self.op_stack.push(Value::Size(
                    self.variable_locations
                        .last()
                        .unwrap()
                        .get(var_id)
                        .unwrap()
                        .0,
                ));
            }
            LinearNodeValue::HeapAlloc(amount) => {
                self.evaluate_node(params, amount)?;
                let Some(Value::Size(amount)) = self.op_stack.pop() else {
                    unreachable!()
                };
                let allocation = unsafe {
                    let new_ptr = brick_runtime_alloc(
                        self.memory.as_mut_ptr(),
                        &mut self.heap_ptr as *mut usize,
                        amount,
                    );

                    new_ptr.offset_from(self.memory.as_mut_ptr()) as usize
                };
                self.op_stack.push(Value::Size(allocation));
            }
            LinearNodeValue::Parameter(idx) => {
                let mut temp = Value::Byte(0);
                std::mem::swap(&mut temp, &mut params[*idx]);
                self.op_stack.push(temp);
            }
            LinearNodeValue::ReadMemory {
                location,
                offset,
                ty,
            } => {
                self.evaluate_node(params, location)?;
                let Some(Value::Size(mut location)) = self.op_stack.pop() else {
                    unreachable!()
                };
                location += offset;
                read(
                    &mut self.op_stack,
                    &self.layouts,
                    &self.memory,
                    location,
                    ty,
                );
            }
            LinearNodeValue::WriteMemory {
                location,
                offset,
                value,
                ty,
            } => {
                self.evaluate_node(params, value)?;
                self.evaluate_node(params, location)?;
                let Some(Value::Size(mut location)) = self.op_stack.pop() else {
                    unreachable!()
                };
                location += offset;
                write(
                    &mut self.op_stack,
                    &self.layouts,
                    &mut self.memory,
                    location,
                    ty,
                );
            }
            LinearNodeValue::Call(lhs, parameters) => {
                self.evaluate_node(params, lhs)?;
                // TODO: should I figure out
                let Some(Value::FunctionID(fn_id)) = self.op_stack.pop() else {
                    unreachable!()
                };
                for param in parameters.iter().rev() {
                    self.evaluate_node(params, param)?;
                }
                let mut parameters: Vec<_> = (0..parameters.len())
                    .map(|_| self.op_stack.pop().unwrap())
                    .collect();

                self.evaluate_function(&mut parameters[..], fn_id)?;
            }
            LinearNodeValue::Return(expr) => {
                if let Some(expr) = expr {
                    self.evaluate_node(params, expr)?;
                    // TODO: support wide returns
                    let val = self.op_stack.pop().unwrap();
                    return Err(Unwind::Return(Some(val)));
                } else {
                    return Err(Unwind::Return(None));
                }
            }
            LinearNodeValue::If(cond, if_branch, else_branch) => {
                self.evaluate_node(params, cond)?;
                let Some(Value::Byte(cond)) = self.op_stack.pop() else {
                    unreachable!()
                };
                if cond != 0 {
                    for node in if_branch.iter() {
                        self.evaluate_node(params, node)?;
                    }
                } else if let Some(else_branch) = else_branch {
                    for node in else_branch.iter() {
                        self.evaluate_node(params, node)?;
                    }
                }
            }
            LinearNodeValue::Break => return Err(Unwind::Break),
            // easy-to-miss loop after 'outer
            LinearNodeValue::Loop(inner) => 'outer: loop {
                for node in inner.iter() {
                    match self.evaluate_node(params, node) {
                        Err(Unwind::Break) => break 'outer,
                        other @ Err(_) => return other,
                        Ok(_) => {}
                    }
                }
            },
            LinearNodeValue::UnaryLogical(UnaryLogicalOp::BooleanNot, child) => {
                self.evaluate_node(params, child)?;
                let Value::Byte(val) = self.op_stack.pop().unwrap() else {
                    unreachable!()
                };
                self.op_stack.push(bool_value(val == 0));
            }
            LinearNodeValue::Arithmetic(op, _ty, lhs, rhs) => {
                self.evaluate_node(params, rhs)?;
                self.evaluate_node(params, lhs)?;
                let left = self.op_stack.pop().unwrap().to_numeric().unwrap();
                let right = self.op_stack.pop().unwrap().to_numeric().unwrap();
                let val = match (left, right) {
                    (Numeric::Int32(left), Numeric::Int32(right)) => match op {
                        ArithmeticOp::Add => Value::Int32(left + right),
                        ArithmeticOp::Subtract => Value::Int32(left - right),
                        ArithmeticOp::Multiply => Value::Int32(left * right),
                        ArithmeticOp::Divide => Value::Int32(left / right),
                    },
                    (Numeric::Float32(left), Numeric::Float32(right)) => match op {
                        ArithmeticOp::Add => Value::Float32(left + right),
                        ArithmeticOp::Subtract => Value::Float32(left - right),
                        ArithmeticOp::Multiply => Value::Float32(left * right),
                        ArithmeticOp::Divide => Value::Float32(left / right),
                    },
                    (Numeric::Int64(left), Numeric::Int64(right)) => match op {
                        ArithmeticOp::Add => Value::Int64(left + right),
                        ArithmeticOp::Subtract => Value::Int64(left - right),
                        ArithmeticOp::Multiply => Value::Int64(left * right),
                        ArithmeticOp::Divide => Value::Int64(left / right),
                    },
                    (Numeric::Float64(left), Numeric::Float64(right)) => match op {
                        ArithmeticOp::Add => Value::Float64(left + right),
                        ArithmeticOp::Subtract => Value::Float64(left - right),
                        ArithmeticOp::Multiply => Value::Float64(left * right),
                        ArithmeticOp::Divide => Value::Float64(left / right),
                    },
                    (Numeric::Size(left), Numeric::Size(right)) => match op {
                        ArithmeticOp::Add => Value::Size(left + right),
                        ArithmeticOp::Subtract => Value::Size(left - right),
                        ArithmeticOp::Multiply => Value::Size(left * right),
                        ArithmeticOp::Divide => Value::Size(left / right),
                    },
                    (_, _) => unreachable!(),
                };
                self.op_stack.push(val);
            }
            LinearNodeValue::Comparison(
                op @ (ComparisonOp::EqualTo | ComparisonOp::NotEquals),
                _ty,
                lhs,
                rhs,
            ) => {
                self.evaluate_node(params, rhs)?;
                self.evaluate_node(params, lhs)?;
                let left = self.op_stack.pop().unwrap();
                let right = self.op_stack.pop().unwrap();
                self.op_stack.push(bool_value(
                    (*op == ComparisonOp::EqualTo) == (left == right),
                ));
            }
            LinearNodeValue::Comparison(op, _ty, lhs, rhs) => {
                self.evaluate_node(params, rhs)?;
                self.evaluate_node(params, lhs)?;
                let left = self.op_stack.pop().unwrap().to_numeric().unwrap();
                let right = self.op_stack.pop().unwrap().to_numeric().unwrap();
                let val = match (left, right) {
                    (Numeric::Int32(left), Numeric::Int32(right)) => match op {
                        ComparisonOp::LessThan => bool_value(left < right),
                        ComparisonOp::GreaterThan => bool_value(left > right),
                        ComparisonOp::LessEqualThan => bool_value(left <= right),
                        ComparisonOp::GreaterEqualThan => bool_value(left >= right),
                        ComparisonOp::EqualTo | ComparisonOp::NotEquals => unreachable!(),
                    },
                    (Numeric::Float32(left), Numeric::Float32(right)) => match op {
                        ComparisonOp::LessThan => bool_value(left < right),
                        ComparisonOp::GreaterThan => bool_value(left > right),
                        ComparisonOp::LessEqualThan => bool_value(left <= right),
                        ComparisonOp::GreaterEqualThan => bool_value(left >= right),
                        ComparisonOp::EqualTo | ComparisonOp::NotEquals => unreachable!(),
                    },
                    (Numeric::Int64(left), Numeric::Int64(right)) => match op {
                        ComparisonOp::LessThan => bool_value(left < right),
                        ComparisonOp::GreaterThan => bool_value(left > right),
                        ComparisonOp::LessEqualThan => bool_value(left <= right),
                        ComparisonOp::GreaterEqualThan => bool_value(left >= right),
                        ComparisonOp::EqualTo | ComparisonOp::NotEquals => unreachable!(),
                    },
                    (Numeric::Float64(left), Numeric::Float64(right)) => match op {
                        ComparisonOp::LessThan => bool_value(left < right),
                        ComparisonOp::GreaterThan => bool_value(left > right),
                        ComparisonOp::LessEqualThan => bool_value(left <= right),
                        ComparisonOp::GreaterEqualThan => bool_value(left >= right),
                        ComparisonOp::EqualTo | ComparisonOp::NotEquals => unreachable!(),
                    },
                    (Numeric::Size(left), Numeric::Size(right)) => match op {
                        ComparisonOp::LessThan => bool_value(left < right),
                        ComparisonOp::GreaterThan => bool_value(left > right),
                        ComparisonOp::LessEqualThan => bool_value(left <= right),
                        ComparisonOp::GreaterEqualThan => bool_value(left >= right),
                        ComparisonOp::EqualTo | ComparisonOp::NotEquals => unreachable!(),
                    },
                    (_, _) => unreachable!(),
                };
                self.op_stack.push(val);
            }
            LinearNodeValue::BinaryLogical(op, lhs, rhs) => {
                self.evaluate_node(params, lhs)?;
                let Value::Byte(left) = self.op_stack.pop().unwrap() else {
                    unreachable!();
                };
                let left = left != 0;
                let result = match op {
                    BinaryLogicalOp::BooleanAnd => {
                        left && {
                            self.evaluate_node(params, rhs)?;
                            let Value::Byte(right) = self.op_stack.pop().unwrap() else {
                                unreachable!();
                            };
                            right != 0
                        }
                    }
                    BinaryLogicalOp::BooleanOr => {
                        left || {
                            self.evaluate_node(params, rhs)?;
                            let Value::Byte(right) = self.op_stack.pop().unwrap() else {
                                unreachable!();
                            };
                            right != 0
                        }
                    }
                };

                self.op_stack.push(bool_value(result));
            }
            LinearNodeValue::Size(size) => {
                self.op_stack.push(Value::Size(*size));
            }
            LinearNodeValue::Int(x) => {
                self.op_stack.push(Value::Int32(*x as i32));
            }
            LinearNodeValue::Float(x) => {
                self.op_stack.push(Value::Float32(*x as f32));
            }
            LinearNodeValue::Byte(x) => {
                self.op_stack.push(Value::Byte(*x));
            }
            LinearNodeValue::CharLiteral(x) => {
                // TODO: lossy conversion
                self.op_stack.push(Value::Byte(*x as u8));
            }
            LinearNodeValue::FunctionID(x) => {
                self.op_stack.push(Value::FunctionID(*x));
            }
            LinearNodeValue::WriteRegister(tmp, val) => {
                self.evaluate_node(params, val)?;
                let Value::Size(val) = self.op_stack.pop().unwrap() else {
                    unreachable!()
                };
                self.temporaries.insert(*tmp, val);
            }
            LinearNodeValue::ReadRegister(tmp) => {
                self.op_stack.push(Value::Size(
                    *self
                        .temporaries
                        .get(tmp)
                        .expect("temp to be defined before use"),
                ));
            }
            LinearNodeValue::KillRegister(tmp) => {
                self.temporaries.remove(tmp);
            }
            LinearNodeValue::Discard => {
                self.op_stack.pop().unwrap();
            }
            LinearNodeValue::TopOfStack => {}
            LinearNodeValue::Abort => {
                return Err(Unwind::Aborted);
            }
            LinearNodeValue::Cast { value, from: _, to } => {
                self.evaluate_node(params, value)?;
                let val = self.op_stack.pop().unwrap();
                self.op_stack.push(match val {
                    Value::FunctionID(_) => {
                        unreachable!()
                    }
                    Value::Size(_) => todo!(),
                    Value::Byte(val) => match to {
                        PhysicalPrimitive::Byte => Value::Byte(val),
                        PhysicalPrimitive::Int32 => Value::Int32(val as i32),
                        PhysicalPrimitive::Int64 => Value::Int64(val as i64),
                        PhysicalPrimitive::Float32 => Value::Float32(val as f32),
                        PhysicalPrimitive::Float64 => Value::Float64(val as f64),
                        PhysicalPrimitive::PointerSize => Value::Size(val as usize),
                    },
                    Value::Int32(val) => match to {
                        PhysicalPrimitive::Byte => Value::Byte(val as u8),
                        PhysicalPrimitive::Int32 => Value::Int32(val),
                        PhysicalPrimitive::Int64 => Value::Int64(val as i64),
                        PhysicalPrimitive::Float32 => Value::Float32(val as f32),
                        PhysicalPrimitive::Float64 => Value::Float64(val as f64),
                        PhysicalPrimitive::PointerSize => Value::Size(val as usize),
                    },
                    Value::Int64(val) => match to {
                        PhysicalPrimitive::Byte => Value::Byte(val as u8),
                        PhysicalPrimitive::Int32 => Value::Int32(val as i32),
                        PhysicalPrimitive::Int64 => Value::Int64(val),
                        PhysicalPrimitive::Float32 => Value::Float32(val as f32),
                        PhysicalPrimitive::Float64 => Value::Float64(val as f64),
                        PhysicalPrimitive::PointerSize => Value::Size(val as usize),
                    },
                    Value::Float32(val) => match to {
                        PhysicalPrimitive::Byte => Value::Byte(val as u8),
                        PhysicalPrimitive::Int32 => Value::Int32(val as i32),
                        PhysicalPrimitive::Int64 => Value::Int64(val as i64),
                        PhysicalPrimitive::Float32 => Value::Float32(val),
                        PhysicalPrimitive::Float64 => Value::Float64(val as f64),
                        PhysicalPrimitive::PointerSize => Value::Size(val as usize),
                    },
                    Value::Float64(val) => match to {
                        PhysicalPrimitive::Byte => Value::Byte(val as u8),
                        PhysicalPrimitive::Int32 => Value::Int32(val as i32),
                        PhysicalPrimitive::Int64 => Value::Int64(val as i64),
                        PhysicalPrimitive::Float32 => Value::Float32(val as f32),
                        PhysicalPrimitive::Float64 => Value::Float64(val),
                        PhysicalPrimitive::PointerSize => Value::Size(val as usize),
                    },
                });
            }
            LinearNodeValue::Debug(inner) => {
                self.evaluate_node(params, inner)?;
                println!("{:?}", self.op_stack.last().unwrap());
            }
            LinearNodeValue::GotoLabel(_) => {}
            LinearNodeValue::Goto(label) => {
                self.evaluate_node(params, label)?;
                let Value::Size(label) = self.op_stack.pop().unwrap() else {
                    unreachable!()
                };
                self.in_progress_goto = Some(label);
            }
            LinearNodeValue::ConstantData(data) => {
                let ptr = self.memory.len();
                self.memory.extend(data.iter());
                self.op_stack.push(Value::Size(ptr));
            }
            LinearNodeValue::RuntimeCall(LinearRuntimeFunction::StringConcat, args) => {
                self.evaluate_node(params, &args[0])?;
                let Value::Size(a_ptr) = self.op_stack.pop().unwrap() else {
                    unreachable!()
                };
                let Value::Size(a_len) = self.op_stack.pop().unwrap() else {
                    unreachable!()
                };
                self.evaluate_node(params, &args[1])?;
                let Value::Size(b_ptr) = self.op_stack.pop().unwrap() else {
                    unreachable!()
                };
                let Value::Size(b_len) = self.op_stack.pop().unwrap() else {
                    unreachable!()
                };
                let location = unsafe {
                    let ptr = brick_string_concat(
                        self.memory.as_mut_ptr(),
                        &mut self.heap_ptr as *mut usize,
                        self.memory[a_ptr..(a_ptr + a_len)].as_ptr(),
                        a_len,
                        self.memory[b_ptr..(b_ptr + b_len)].as_ptr(),
                        b_len,
                    );
                    ptr.offset_from(self.memory.as_ptr()) as usize
                };
                self.op_stack.push(Value::Size(a_len + b_len));
                self.op_stack.push(Value::Size(location));
            }
            LinearNodeValue::RuntimeCall(LinearRuntimeFunction::Memcpy, args) => {
                self.evaluate_node(params, &args[0])?;
                let Value::Size(dest) = self.op_stack.pop().unwrap() else {
                    unreachable!()
                };
                self.evaluate_node(params, &args[1])?;
                let Value::Size(src) = self.op_stack.pop().unwrap() else {
                    unreachable!()
                };
                self.evaluate_node(params, &args[2])?;
                let Value::Size(len) = self.op_stack.pop().unwrap() else {
                    unreachable!()
                };
                unsafe {
                    brick_memcpy(
                        self.memory[dest..].as_mut_ptr(),
                        self.memory[src..].as_ptr(),
                        len,
                    );
                }
            }
        }

        Ok(())
    }
}

fn bool_value(val: bool) -> Value {
    Value::Byte(if val { 1 } else { 0 })
}

fn write(
    op_stack: &mut Vec<Value>,
    layouts: &HashMap<TypeID, DeclaredTypeLayout>,
    memory: &mut [u8],
    location: usize,
    ty: &PhysicalType,
) {
    match ty {
        PhysicalType::Primitive(_) => {
            write_primitive(op_stack, memory, location);
        }
        PhysicalType::Referenced(id) => match &layouts[id].value {
            TypeLayoutValue::Structure(fields) => {
                for (_, offset, ty) in fields.iter() {
                    let location = location + offset;
                    write(op_stack, layouts, memory, location, ty);
                }
            }
            TypeLayoutValue::Interface(fields) => {
                let mut offset = write_primitive(op_stack, memory, location);
                for _field in fields.iter() {
                    offset += write_primitive(op_stack, memory, location + offset);
                }
            }
            TypeLayoutValue::Union(variants) => {
                let Value::Size(variant) = op_stack.pop().unwrap() else {
                    unreachable!()
                };
                op_stack.push(Value::Size(variant));
                let offset = write_primitive(op_stack, memory, location);
                let variant = variants
                    .values()
                    .find_map(|(id, ty)| if *id == variant { Some(ty) } else { None })
                    .unwrap();
                write(op_stack, layouts, memory, location + offset, variant);
            }
        },
        PhysicalType::Collection(PhysicalCollection::Array | PhysicalCollection::Dict)
        | PhysicalType::Generator => {
            write_primitive(op_stack, memory, location);
            write_primitive(op_stack, memory, location + 8);
            write_primitive(op_stack, memory, location + 16);
        }
<<<<<<< HEAD
        PhysicalType::FunctionPointer => {
=======
        PhysicalType::Collection(PhysicalCollection::String) => {
            write_primitive(op_stack, memory, location);
            write_primitive(op_stack, memory, location + 8);
        }
        PhysicalType::Pointer | PhysicalType::FunctionPointer => {
>>>>>>> 4365ef88
            write_primitive(op_stack, memory, location);
        }
        PhysicalType::Nullable(ty) => match op_stack.pop().unwrap() {
            Value::Byte(0) => {
                memory[location] = 0;
            }
            Value::Byte(_) => {
                memory[location] = 1;
                write(op_stack, layouts, memory, location + NULL_TAG_SIZE, ty);
            }
            _ => unreachable!(),
        },
    }
}

fn write_primitive(op_stack: &mut Vec<Value>, memory: &mut [u8], location: usize) -> usize {
    let value = op_stack.pop().unwrap();
    let bytes = match &value {
        Value::FunctionID(id) => bytemuck::bytes_of(id),
        Value::Size(x) => {
            // lifetime issues
            let bytes = x.to_le_bytes();
            memory[location..(location + bytes.len())].copy_from_slice(&bytes);
            return bytes.len();
        }
        Value::Int32(x) => bytemuck::bytes_of(x),
        Value::Int64(x) => bytemuck::bytes_of(x),
        Value::Float32(x) => bytemuck::bytes_of(x),
        Value::Float64(x) => bytemuck::bytes_of(x),
        Value::Byte(x) => bytemuck::bytes_of(x),
    };
    memory[location..(location + bytes.len())].copy_from_slice(bytes);
    bytes.len()
}

fn read(
    op_stack: &mut Vec<Value>,
    layouts: &HashMap<TypeID, DeclaredTypeLayout>,
    memory: &[u8],
    location: usize,
    ty: &PhysicalType,
) {
    match ty {
        PhysicalType::Primitive(p) => {
            read_primitive(op_stack, memory, location, *p);
        }
        PhysicalType::Referenced(id) => {
            let layout = &layouts[id];
            match &layout.value {
                TypeLayoutValue::Structure(fields) => {
                    for (_, offset, ty) in fields.iter().rev() {
                        let location = location + offset;
                        read(op_stack, layouts, memory, location, ty);
                    }
                }
                TypeLayoutValue::Interface(fields) => {
                    let mut location = location + layout.size;
                    for _ in fields.iter().rev() {
                        read(
                            op_stack,
                            layouts,
                            memory,
                            location,
                            &PhysicalType::FunctionPointer,
                        );
                        location -= 4;
                    }
                    read_primitive(op_stack, memory, location, PhysicalPrimitive::PointerSize);
                }
                TypeLayoutValue::Union(_) => todo!(),
            }
        }
        PhysicalType::Collection(PhysicalCollection::Array | PhysicalCollection::Dict)
        | PhysicalType::Generator => {
            read_primitive(
                op_stack,
                memory,
                location + 16,
                PhysicalPrimitive::PointerSize,
            );
            read_primitive(
                op_stack,
                memory,
                location + 8,
                PhysicalPrimitive::PointerSize,
            );
            read_primitive(op_stack, memory, location, PhysicalPrimitive::PointerSize);
        }
<<<<<<< HEAD
=======
        PhysicalType::Collection(PhysicalCollection::String) => {
            read_primitive(
                op_stack,
                memory,
                location + 8,
                PhysicalPrimitive::PointerSize,
            );
            read_primitive(op_stack, memory, location, PhysicalPrimitive::PointerSize);
        }
        PhysicalType::Pointer => {
            read_primitive(op_stack, memory, location, PhysicalPrimitive::PointerSize);
        }
>>>>>>> 4365ef88
        PhysicalType::Nullable(ty) => {
            let null_flag = memory[location];
            if null_flag == 0 {
                op_stack.push(bool_value(false));
            } else {
                read(op_stack, layouts, memory, location + NULL_TAG_SIZE, ty);
                op_stack.push(bool_value(true));
            }
        }
        PhysicalType::FunctionPointer => {
            let fn_id: FunctionID = *bytemuck::from_bytes(&memory[location..(location + 4)]);
            op_stack.push(Value::FunctionID(fn_id));
        }
    }
}

fn read_primitive(
    op_stack: &mut Vec<Value>,
    memory: &[u8],
    location: usize,
    primitive: PhysicalPrimitive,
) {
    op_stack.push(match primitive {
        PhysicalPrimitive::Byte => Value::Byte(memory[location]),
        PhysicalPrimitive::Int32 => {
            Value::Int32(*bytemuck::from_bytes(&memory[location..(location + 4)]))
        }
        PhysicalPrimitive::Float32 => {
            Value::Float32(*bytemuck::from_bytes(&memory[location..(location + 4)]))
        }
        PhysicalPrimitive::Int64 => {
            Value::Int64(*bytemuck::from_bytes(&memory[location..(location + 8)]))
        }
        PhysicalPrimitive::Float64 => {
            Value::Float64(*bytemuck::from_bytes(&memory[location..(location + 8)]))
        }
        PhysicalPrimitive::PointerSize => {
            let base_ptr = &memory[location..(location + 8)];
            let base_ptr = usize::from_le_bytes(base_ptr.try_into().unwrap());
            Value::Size(base_ptr)
        }
    });
}<|MERGE_RESOLUTION|>--- conflicted
+++ resolved
@@ -706,15 +706,11 @@
             write_primitive(op_stack, memory, location + 8);
             write_primitive(op_stack, memory, location + 16);
         }
-<<<<<<< HEAD
-        PhysicalType::FunctionPointer => {
-=======
         PhysicalType::Collection(PhysicalCollection::String) => {
             write_primitive(op_stack, memory, location);
             write_primitive(op_stack, memory, location + 8);
         }
-        PhysicalType::Pointer | PhysicalType::FunctionPointer => {
->>>>>>> 4365ef88
+        PhysicalType::FunctionPointer => {
             write_primitive(op_stack, memory, location);
         }
         PhysicalType::Nullable(ty) => match op_stack.pop().unwrap() {
@@ -803,8 +799,6 @@
             );
             read_primitive(op_stack, memory, location, PhysicalPrimitive::PointerSize);
         }
-<<<<<<< HEAD
-=======
         PhysicalType::Collection(PhysicalCollection::String) => {
             read_primitive(
                 op_stack,
@@ -814,10 +808,6 @@
             );
             read_primitive(op_stack, memory, location, PhysicalPrimitive::PointerSize);
         }
-        PhysicalType::Pointer => {
-            read_primitive(op_stack, memory, location, PhysicalPrimitive::PointerSize);
-        }
->>>>>>> 4365ef88
         PhysicalType::Nullable(ty) => {
             let null_flag = memory[location];
             if null_flag == 0 {
